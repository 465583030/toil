--- conflicted
+++ resolved
@@ -247,7 +247,6 @@
 
             # TODO: Test stats methods
 
-<<<<<<< HEAD
         def testDelete( self ):
             """
             Intended for the AWSJobStore, doesn't hurt to run on other job stores.
@@ -261,9 +260,6 @@
                 self.assertRaises(NoSuchFileException, self.master.readFileStream(file).__enter__)
 
         def testMultipartUploads( self ):
-=======
-        def testMultipartUploads(self):
->>>>>>> 36bc4916
             """
             This test is meant to cover multi-part uploads in the AWSJobStore but it doesn't hurt
             running it against the other job stores as well.
