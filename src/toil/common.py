# Copyright (C) 2015-2016 Regents of the University of California
#
# Licensed under the Apache License, Version 2.0 (the "License");
# you may not use this file except in compliance with the License.
# You may obtain a copy of the License at
#
#     http://www.apache.org/licenses/LICENSE-2.0
#
# Unless required by applicable law or agreed to in writing, software
# distributed under the License is distributed on an "AS IS" BASIS,
# WITHOUT WARRANTIES OR CONDITIONS OF ANY KIND, either express or implied.
# See the License for the specific language governing permissions and
# limitations under the License.

from __future__ import absolute_import

from future import standard_library
standard_library.install_aliases()
from builtins import str
from builtins import range
from builtins import object
import logging
import os
import re
import sys
import tempfile
import time
import uuid
import subprocess
import requests
from argparse import ArgumentParser

try:
    import cPickle as pickle
except ImportError:
    import pickle

# Python 3 compatibility imports
from six import iteritems

from bd2k.util.exceptions import require
from bd2k.util.humanize import bytes2human
from bd2k.util.retry import retry

from toil import logProcessContext
from toil.lib.bioio import addLoggingOptions, getLogLevelString, setLoggingFromOptions
from toil.realtimeLogger import RealtimeLogger
from toil.batchSystems.options import addOptions as addBatchOptions
from toil.batchSystems.options import setDefaultOptions as setDefaultBatchOptions
from toil.batchSystems.options import setOptions as setBatchOptions

from toil import lookupEnvVar
from toil.version import dockerRegistry, dockerTag

logger = logging.getLogger(__name__)

# This constant is set to the default value used on unix for block size (in bytes) when
# os.stat(<file>).st_blocks is called.
unixBlockSize = 512


class Config(object):
    """
    Class to represent configuration operations for a toil workflow run.
    """
    def __init__(self):
        # Core options
        self.workflowID = None
        """This attribute uniquely identifies the job store and therefore the workflow. It is
        necessary in order to distinguish between two consequitive workflows for which
        self.jobStore is the same, e.g. when a job store name is reused after a previous run has
        finished sucessfully and its job store has been clean up."""
        self.workflowAttemptNumber = None
        self.jobStore = None
        self.logLevel = getLogLevelString()
        self.workDir = None
        self.stats = False

        # Because the stats option needs the jobStore to persist past the end of the run,
        # the clean default value depends the specified stats option and is determined in setOptions
        self.clean = None
        self.cleanWorkDir = None
        self.clusterStats = None

        #Restarting the workflow options
        self.restart = False

        #Batch system options
        setDefaultBatchOptions(self)

        #Autoscaling options
        self.provisioner = None
        self.nodeTypes = []
        self.nodeOptions = None
        self.minNodes = None
        self.maxNodes = [10]
        self.alphaPacking = 0.8
        self.betaInertia = 1.2
        self.scaleInterval = 30
        self.preemptableCompensation = 0.0
        self.nodeStorage = 50
        self.metrics = False
        
        # Parameters to limit service jobs, so preventing deadlock scheduling scenarios
        self.maxPreemptableServiceJobs = sys.maxsize
        self.maxServiceJobs = sys.maxsize
        self.deadlockWait = 60 # Wait one minute before declaring a deadlock
        self.statePollingWait = 1 # Wait 1 seconds before querying job state

        #Resource requirements
        self.defaultMemory = 2147483648
        self.defaultCores = 1
        self.defaultDisk = 2147483648
        self.readGlobalFileMutableByDefault = False
        self.defaultPreemptable = False
        self.maxCores = sys.maxsize
        self.maxMemory = sys.maxsize
        self.maxDisk = sys.maxsize

        #Retrying/rescuing jobs
        self.retryCount = 1
        self.maxJobDuration = sys.maxsize
        self.rescueJobsFrequency = 3600

        #Misc
        self.disableCaching = True
        self.maxLogFileSize = 64000
        self.writeLogs = None
        self.writeLogsGzip = None
        self.sseKey = None
        self.cseKey = None
        self.servicePollingInterval = 60
        self.useAsync = True

        #Debug options
        self.debugWorker = False
        self.badWorker = 0.0
        self.badWorkerFailInterval = 0.01

    def setOptions(self, options):
        """
        Creates a config object from the options object.
        """
        from bd2k.util.humanize import human2bytes #This import is used to convert
        #from human readable quantites to integers
        def setOption(varName, parsingFn=None, checkFn=None, default=None):
            #If options object has the option "varName" specified
            #then set the "varName" attrib to this value in the config object
            x = getattr(options, varName, None)
            if x is None:
                x = default

            if x is not None:
                if parsingFn is not None:
                    x = parsingFn(x)
                if checkFn is not None:
                    try:
                        checkFn(x)
                    except AssertionError:
                        raise RuntimeError("The %s option has an invalid value: %s"
                                           % (varName, x))
                setattr(self, varName, x)

        # Function to parse integer from string expressed in different formats
        h2b = lambda x : human2bytes(str(x))

        def parseJobStore(s):
            name, rest = Toil.parseLocator(s)
            if name == 'file':
                # We need to resolve relative paths early, on the leader, because the worker process
                # may have a different working directory than the leader, e.g. under Mesos.
                return Toil.buildLocator(name, os.path.abspath(rest))
            else:
                return s
        def parseStrList(s):
            s = s.split(",")
            s = [str(x) for x in s]
            return s
        def parseIntList(s):
            s = s.split(",")
            s = [int(x) for x in s]
            return s

        #Core options
        setOption("jobStore", parsingFn=parseJobStore)
        #TODO: LOG LEVEL STRING
        setOption("workDir")
        if self.workDir is not None:
            self.workDir = os.path.abspath(self.workDir)
            if not os.path.exists(self.workDir):
                raise RuntimeError("The path provided to --workDir (%s) does not exist."
                                   % self.workDir)
        setOption("stats")
        setOption("cleanWorkDir")
        setOption("clean")
        if self.stats:
            if self.clean != "never" and self.clean is not None:
                raise RuntimeError("Contradicting options passed: Clean flag is set to %s "
                                   "despite the stats flag requiring "
                                   "the jobStore to be intact at the end of the run. "
                                   "Set clean to \'never\'" % self.clean)
            self.clean = "never"
        elif self.clean is None:
            self.clean = "onSuccess"
        setOption('clusterStats')

        #Restarting the workflow options
        setOption("restart")

        #Batch system options
        setOption("batchSystem")
        setBatchOptions(self, setOption)
        setOption("disableHotDeployment")
        setOption("scale", float, fC(0.0))
        setOption("mesosMasterAddress")
        setOption("parasolCommand")
        setOption("parasolMaxBatches", int, iC(1))
        setOption("linkImports")

        setOption("environment", parseSetEnv)

        #Autoscaling options
        setOption("provisioner")
        setOption("nodeTypes", parseStrList)
        setOption("nodeOptions")
        setOption("minNodes", parseIntList)
        setOption("maxNodes", parseIntList)
        setOption("alphaPacking", float)
        setOption("betaInertia", float)
        setOption("scaleInterval", float)
        setOption("metrics")
        setOption("preemptableCompensation", float)
        require(0.0 <= self.preemptableCompensation <= 1.0,
                '--preemptableCompensation (%f) must be >= 0.0 and <= 1.0',
                self.preemptableCompensation)
        setOption("nodeStorage", int)

        # Parameters to limit service jobs / detect deadlocks
        setOption("maxServiceJobs", int)
        setOption("maxPreemptableServiceJobs", int)
        setOption("deadlockWait", int)
        setOption("statePollingWait", int)

        # Resource requirements
        setOption("defaultMemory", h2b, iC(1))
        setOption("defaultCores", float, fC(1.0))
        setOption("defaultDisk", h2b, iC(1))
        setOption("readGlobalFileMutableByDefault")
        setOption("maxCores", int, iC(1))
        setOption("maxMemory", h2b, iC(1))
        setOption("maxDisk", h2b, iC(1))
        setOption("defaultPreemptable")

        #Retrying/rescuing jobs
        setOption("retryCount", int, iC(1))
        setOption("maxJobDuration", int, iC(1))
        setOption("rescueJobsFrequency", int, iC(1))

        #Misc
        setOption("disableCaching")
        setOption("maxLogFileSize", h2b, iC(1))
        setOption("writeLogs")
        setOption("writeLogsGzip")

        def checkSse(sseKey):
            with open(sseKey) as f:
                assert(len(f.readline().rstrip()) == 32)
        setOption("sseKey", checkFn=checkSse)
        setOption("cseKey", checkFn=checkSse)
        setOption("servicePollingInterval", float, fC(0.0))

        #Debug options
        setOption("debugWorker")
        setOption("badWorker", float, fC(0.0, 1.0))
        setOption("badWorkerFailInterval", float, fC(0.0))

    def __eq__(self, other):
        return self.__dict__ == other.__dict__

    def __hash__(self):
        return self.__dict__.__hash__()

jobStoreLocatorHelp = ("A job store holds persistent information about the jobs and files in a "
                       "workflow. If the workflow is run with a distributed batch system, the job "
                       "store must be accessible by all worker nodes. Depending on the desired "
                       "job store implementation, the location should be formatted according to "
                       "one of the following schemes:\n\n"
                       "file:<path> where <path> points to a directory on the file systen\n\n"
                       "aws:<region>:<prefix> where <region> is the name of an AWS region like "
                       "us-west-2 and <prefix> will be prepended to the names of any top-level "
                       "AWS resources in use by job store, e.g. S3 buckets.\n\n "
                       "azure:<account>:<prefix>\n\n"
                       "google:<project_id>:<prefix> TODO: explain\n\n"
                       "For backwards compatibility, you may also specify ./foo (equivalent to "
                       "file:./foo or just file:foo) or /bar (equivalent to file:/bar).")

def _addOptions(addGroupFn, config):
    #
    #Core options
    #
    addOptionFn = addGroupFn("toil core options",
                             "Options to specify the location of the Toil workflow and turn on "
                             "stats collation about the performance of jobs.")
    addOptionFn('jobStore', type=str,
                help="The location of the job store for the workflow. " + jobStoreLocatorHelp)
    addOptionFn("--workDir", dest="workDir", default=None,
                help="Absolute path to directory where temporary files generated during the Toil "
                     "run should be placed. Temp files and folders will be placed in a directory "
                     "toil-<workflowID> within workDir (The workflowID is generated by Toil and "
                     "will be reported in the workflow logs. Default is determined by the "
                     "variables (TMPDIR, TEMP, TMP) via mkdtemp. This directory needs to exist on "
                     "all machines running jobs.")
    addOptionFn("--stats", dest="stats", action="store_true", default=None,
                help="Records statistics about the toil workflow to be used by 'toil stats'.")
    addOptionFn("--clean", dest="clean", choices=['always', 'onError', 'never', 'onSuccess'],
                default=None,
                help=("Determines the deletion of the jobStore upon completion of the program. "
                      "Choices: 'always', 'onError','never', 'onSuccess'. The --stats option requires "
                      "information from the jobStore upon completion so the jobStore will never be deleted with"
                      "that flag. If you wish to be able to restart the run, choose \'never\' or \'onSuccess\'. "
                      "Default is \'never\' if stats is enabled, and \'onSuccess\' otherwise"))
    addOptionFn("--cleanWorkDir", dest="cleanWorkDir",
                choices=['always', 'never', 'onSuccess', 'onError'], default='always',
                help=("Determines deletion of temporary worker directory upon completion of a job. Choices: 'always', "
                      "'never', 'onSuccess'. Default = always. WARNING: This option should be changed for debugging "
                      "only. Running a full pipeline with this option could fill your disk with intermediate data."))
    addOptionFn("--clusterStats", dest="clusterStats", nargs='?', action='store',
                default=None, const=os.getcwd(),
                help="If enabled, writes out JSON resource usage statistics to a file. "
                     "The default location for this file is the current working directory, "
                     "but an absolute path can also be passed to specify where this file "
                     "should be written. This options only applies when using scalable batch "
                     "systems.")
    #
    #Restarting the workflow options
    #
    addOptionFn = addGroupFn("toil options for restarting an existing workflow",
                             "Allows the restart of an existing workflow")
    addOptionFn("--restart", dest="restart", default=None, action="store_true",
                help="If --restart is specified then will attempt to restart existing workflow "
                     "at the location pointed to by the --jobStore option. Will raise an exception "
                     "if the workflow does not exist")

    #
    #Batch system options
    #

    addOptionFn = addGroupFn("toil options for specifying the batch system",
                             "Allows the specification of the batch system, and arguments to the "
                             "batch system/big batch system (see below).")
    addBatchOptions(addOptionFn)

    #
    #Auto scaling options
    #
    addOptionFn = addGroupFn("toil options for autoscaling the cluster of worker nodes",
                             "Allows the specification of the minimum and maximum number of nodes "
                             "in an autoscaled cluster, as well as parameters to control the "
                             "level of provisioning.")

    addOptionFn("--provisioner", dest="provisioner", choices=['aws'],
                help="The provisioner for cluster auto-scaling. The currently supported choices are"
                     "'cgcloud' or 'aws'. The default is %s." % config.provisioner)

    addOptionFn('--nodeTypes', default=None,
                 help="List of node types separated by commas. The syntax for each node type "
                      "depends on the provisioner used. For the cgcloud and AWS provisioners "
                      "this is the name of an EC2 instance type, optionally followed by a "
                      "colon and the price in dollars "
                      "to bid for a spot instance of that type, for example 'c3.8xlarge:0.42'."
                      "If no spot bid is specified, nodes of this type will be non-preemptable."
                      "It is acceptable to specify an instance as both preemptable and "
                      "non-preemptable, including it twice in the list. In that case,"
                      "preemptable nodes of that type will be preferred when creating "
                      "new nodes once the maximum number of preemptable-nodes has been"
                      "reached.")

    addOptionFn('--nodeOptions', default=None,
                 help="Options for provisioning the nodes. The syntax "
                      "depends on the provisioner used. Neither the CGCloud nor the AWS "
                      "provisioner support any node options.")

    addOptionFn('--minNodes', default=None, 
                 help="Mininum number of nodes of each type in the cluster, if using "
                              "auto-scaling. This should be provided as a comma-separated "
                              "list of the same length as the list of node types. default=0")

    addOptionFn('--maxNodes', default=None,
                help="Maximum number of nodes of each type in the cluster, if using "
                "autoscaling, provided as a comma-separated list. The first value is used "
                "as a default if the list length is less than the number of nodeTypes. "
                "default=%s" % config.maxNodes[0])

    # TODO: DESCRIBE THE FOLLOWING TWO PARAMETERS
    addOptionFn("--alphaPacking", dest="alphaPacking", default=None,
                help=("The total number of nodes estimated to be required to compute the issued "
                      "jobs is multiplied by the alpha packing parameter to produce the actual "
                      "number of nodes requested. Values of this coefficient greater than one will "
                      "tend to over provision and values less than one will under provision. default=%s" % config.alphaPacking))
    addOptionFn("--betaInertia", dest="betaInertia", default=None,
                help=("A smoothing parameter to prevent unnecessary oscillations in the "
                      "number of provisioned nodes. If the number of nodes is within the beta "
                      "inertia of the currently provisioned number of nodes then no change is made "
                      "to the number of requested nodes. default=%s" % config.betaInertia))
    addOptionFn("--scaleInterval", dest="scaleInterval", default=None,
                help=("The interval (seconds) between assessing if the scale of"
                      " the cluster needs to change. default=%s" % config.scaleInterval))
    addOptionFn("--preemptableCompensation", dest="preemptableCompensation",
                default=None,
                help=("The preference of the autoscaler to replace preemptable nodes with "
                      "non-preemptable nodes, when preemptable nodes cannot be started for some "
                      "reason. Defaults to %s. This value must be between 0.0 and 1.0, inclusive. "
                      "A value of 0.0 disables such compensation, a value of 0.5 compensates two "
                      "missing preemptable nodes with a non-preemptable one. A value of 1.0 "
                      "replaces every missing pre-emptable node with a non-preemptable one." %
                      config.preemptableCompensation))
    addOptionFn("--nodeStorage", dest="nodeStorage", default=50,
                help=("Specify the size of the root volume of worker nodes when they are launched "
                      "in gigabytes. You may want to set this if your jobs require a lot of disk "
                      "space. The default value is 50."))
    addOptionFn("--metrics", dest="metrics",
                default=False, action="store_true",
                help=("Enable the prometheus/grafana dashboard for monitoring CPU/RAM usage, queue size, "
                      "and issued jobs."))
    
    #        
    # Parameters to limit service jobs / detect service deadlocks
    #
    addOptionFn = addGroupFn("toil options for limiting the number of service jobs and detecting service deadlocks",
                             "Allows the specification of the maximum number of service jobs "
                             "in a cluster. By keeping this limited "
                             " we can avoid all the nodes being occupied with services, so causing a deadlock")
    addOptionFn("--maxServiceJobs", dest="maxServiceJobs", default=None,
                help=("The maximum number of service jobs that can be run concurrently, excluding service jobs running on preemptable nodes. default=%s" % config.maxServiceJobs))
    addOptionFn("--maxPreemptableServiceJobs", dest="maxPreemptableServiceJobs", default=None,
                help=("The maximum number of service jobs that can run concurrently on preemptable nodes. default=%s" % config.maxPreemptableServiceJobs))
    addOptionFn("--deadlockWait", dest="deadlockWait", default=None,
                help=("The minimum number of seconds to observe the cluster stuck running only the same service jobs before throwing a deadlock exception. default=%s" % config.deadlockWait))
    addOptionFn("--statePollingWait", dest="statePollingWait", default=1,
                help=("Time, in seconds, to wait before doing a scheduler query for job state. "
                      "Return cached results if within the waiting period."))

    #
    #Resource requirements
    #
    addOptionFn = addGroupFn("toil options for cores/memory requirements",
                             "The options to specify default cores/memory requirements (if not "
                             "specified by the jobs themselves), and to limit the total amount of "
                             "memory/cores requested from the batch system.")
    addOptionFn('--defaultMemory', dest='defaultMemory', default=None, metavar='INT',
                help='The default amount of memory to request for a job. Only applicable to jobs '
                     'that do not specify an explicit value for this requirement. Standard '
                     'suffixes like K, Ki, M, Mi, G or Gi are supported. Default is %s' %
                     bytes2human( config.defaultMemory, symbols='iec' ))
    addOptionFn('--defaultCores', dest='defaultCores', default=None, metavar='FLOAT',
                help='The default number of CPU cores to dedicate a job. Only applicable to jobs '
                     'that do not specify an explicit value for this requirement. Fractions of a '
                     'core (for example 0.1) are supported on some batch systems, namely Mesos '
                     'and singleMachine. Default is %.1f ' % config.defaultCores)
    addOptionFn('--defaultDisk', dest='defaultDisk', default=None, metavar='INT',
                help='The default amount of disk space to dedicate a job. Only applicable to jobs '
                     'that do not specify an explicit value for this requirement. Standard '
                     'suffixes like K, Ki, M, Mi, G or Gi are supported. Default is %s' %
                     bytes2human( config.defaultDisk, symbols='iec' ))
    assert not config.defaultPreemptable, 'User would be unable to reset config.defaultPreemptable'
    addOptionFn('--defaultPreemptable', dest='defaultPreemptable', action='store_true')
    addOptionFn('--maxCores', dest='maxCores', default=None, metavar='INT',
                help='The maximum number of CPU cores to request from the batch system at any one '
                     'time. Standard suffixes like K, Ki, M, Mi, G or Gi are supported. Default '
                     'is %s' % bytes2human(config.maxCores, symbols='iec'))
    addOptionFn('--maxMemory', dest='maxMemory', default=None, metavar='INT',
                help="The maximum amount of memory to request from the batch system at any one "
                     "time. Standard suffixes like K, Ki, M, Mi, G or Gi are supported. Default "
                     "is %s" % bytes2human( config.maxMemory, symbols='iec'))
    addOptionFn('--maxDisk', dest='maxDisk', default=None, metavar='INT',
                help='The maximum amount of disk space to request from the batch system at any '
                     'one time. Standard suffixes like K, Ki, M, Mi, G or Gi are supported. '
                     'Default is %s' % bytes2human(config.maxDisk, symbols='iec'))

    #
    #Retrying/rescuing jobs
    #
    addOptionFn = addGroupFn("toil options for rescuing/killing/restarting jobs", \
            "The options for jobs that either run too long/fail or get lost \
            (some batch systems have issues!)")
    addOptionFn("--retryCount", dest="retryCount", default=None,
                      help=("Number of times to retry a failing job before giving up and "
                            "labeling job failed. default=%s" % config.retryCount))
    addOptionFn("--maxJobDuration", dest="maxJobDuration", default=None,
                      help=("Maximum runtime of a job (in seconds) before we kill it "
                            "(this is a lower bound, and the actual time before killing "
                            "the job may be longer). default=%s" % config.maxJobDuration))
    addOptionFn("--rescueJobsFrequency", dest="rescueJobsFrequency", default=None,
                      help=("Period of time to wait (in seconds) between checking for "
                            "missing/overlong jobs, that is jobs which get lost by the batch "
                            "system. Expert parameter. default=%s" % config.rescueJobsFrequency))

    #
    #Misc options
    #
    addOptionFn = addGroupFn("toil miscellaneous options", "Miscellaneous options")
    addOptionFn('--disableCaching', dest='disableCaching', action='store_true', default=True,
                help='Disables caching in the file store. This flag must be set to use '
                     'a batch system that does not support caching such as Grid Engine, Parasol, '
                     'LSF, or Slurm')
    addOptionFn("--maxLogFileSize", dest="maxLogFileSize", default=None,
                help=("The maximum size of a job log file to keep (in bytes), log files "
                      "larger than this will be truncated to the last X bytes. Setting "
                      "this option to zero will prevent any truncation. Setting this "
                      "option to a negative value will truncate from the beginning."
                      "Default=%s" % bytes2human(config.maxLogFileSize)))
    addOptionFn("--writeLogs", dest="writeLogs", nargs='?', action='store',
                default=None, const=os.getcwd(),
                help="Write worker logs received by the leader into their own files at the "
                     "specified path. The current working directory will be used if a path is "
                     "not specified explicitly. Note: By default "
                     "only the logs of failed jobs are returned to leader. Set log level to "
                     "'debug' to get logs back from successful jobs, and adjust 'maxLogFileSize' "
                     "to control the truncation limit for worker logs.")
    addOptionFn("--writeLogsGzip", dest="writeLogsGzip", nargs='?', action='store',
                default=None, const=os.getcwd(),
                help="Identical to --writeLogs except the logs files are gzipped on the leader.")
    addOptionFn("--realTimeLogging", dest="realTimeLogging", action="store_true", default=False,
                help="Enable real-time logging from workers to masters")

    addOptionFn("--sseKey", dest="sseKey", default=None,
            help="Path to file containing 32 character key to be used for server-side encryption on awsJobStore. SSE will "
                 "not be used if this flag is not passed.")
    addOptionFn("--cseKey", dest="cseKey", default=None,
                help="Path to file containing 256-bit key to be used for client-side encryption on "
                "azureJobStore. By default, no encryption is used.")
    addOptionFn("--setEnv", '-e', metavar='NAME=VALUE or NAME',
                dest="environment", default=[], action="append",
                help="Set an environment variable early on in the worker. If VALUE is omitted, "
                     "it will be looked up in the current environment. Independently of this "
                     "option, the worker will try to emulate the leader's environment before "
                     "running a job. Using this option, a variable can be injected into the "
                     "worker process itself before it is started.")
    addOptionFn("--servicePollingInterval", dest="servicePollingInterval", default=None,
                help="Interval of time service jobs wait between polling for the existence"
                " of the keep-alive flag (defailt=%s)" % config.servicePollingInterval)
    #
    #Debug options
    #
    addOptionFn = addGroupFn("toil debug options", "Debug options")
<<<<<<< HEAD
    addOptionFn("--debugWorker", default=False, action="store_true",
=======
    addOptionFn("--debug-worker", default=False, action="store_true", dest="debugWorker",
>>>>>>> 6b2f972a
            help="Experimental no forking mode for local debugging."
                 " Specifically, workers are not forked and"
                 " stderr/stdout are not redirected to the log.")
    addOptionFn("--badWorker", dest="badWorker", default=None,
                      help=("For testing purposes randomly kill 'badWorker' proportion of jobs using SIGKILL, default=%s" % config.badWorker))
    addOptionFn("--badWorkerFailInterval", dest="badWorkerFailInterval", default=None,
                      help=("When killing the job pick uniformly within the interval from 0.0 to "
                            "'badWorkerFailInterval' seconds after the worker starts, default=%s" % config.badWorkerFailInterval))

def addOptions(parser, config=Config()):
    """
    Adds toil options to a parser object, either optparse or argparse.
    """
    # Wrapper function that allows toil to be used with both the optparse and
    # argparse option parsing modules
    addLoggingOptions(parser) # This adds the logging stuff.
    if isinstance(parser, ArgumentParser):
        def addGroup(headingString, bodyString):
            return parser.add_argument_group(headingString, bodyString).add_argument
        _addOptions(addGroup, config)
    else:
        raise RuntimeError("Unanticipated class passed to addOptions(), %s. Expecting "
                           "argparse.ArgumentParser" % parser.__class__)

def getNodeID(extraIDFiles=None):
    """
    Return unique ID of the current node (host).
    Tries several methods until success. The returned ID should be identical across calls from different processes on 
    the same node at least until the next OS reboot.

    The last resort method is uuid.getnode() that in some rare OS configurations may return a random ID each time it is
    called. However, this method should never be reached on a Linux system, because reading from 
    /proc/sys/kernel/random/boot_id will be tried prior to that. If uuid.getnode() is reached, it will be called twice,
    and exception raised if the values are not identical.

    :param list extraIDFiles: Optional list of additional file names to try reading node ID before trying default 
    methods. ID should be a single word (no spaces) on the first line of the file.
    """
    if extraIDFiles is None:
        extraIDFiles = []
    idSourceFiles = extraIDFiles + ["/var/lib/dbus/machine-id", "/proc/sys/kernel/random/boot_id"]
    for idSourceFile in idSourceFiles:
        if os.path.exists(idSourceFile):
            try:
                with open(idSourceFile, "r") as inp:
                    nodeID = inp.readline().strip()
            except EnvironmentError:
                logger.warning(("Exception when trying to read ID file {}. Will try next method to get node ID").\
                        format(idSourceFile), exc_info=True)
            else:
                if len(nodeID.split()) == 1:
                    logger.debug("Obtained node ID {} from file {}".format(nodeID,idSourceFile))
                    break
                else:
                    logger.warning(("Node ID {} from file {} contains spaces. Will try next method to get node ID").\
                            format(nodeID, idSourceFile))
    else:
        nodeIDs = []
        for i_call in range(2):
            nodeID = str(uuid.getnode()).strip()
            if len(nodeID.split()) == 1:
                nodeIDs.append(nodeID)
            else:
                logger.warning("Node ID {} from uuid.getnode() contains spaces".format(nodeID))
        nodeID = ""
        if len(nodeIDs) == 2:
            if nodeIDs[0] == nodeIDs[1]:
                nodeID = nodeIDs[0]
            else:
                logger.warning("Different node IDs {} received from repeated calls to uuid.getnode(). You should use "\
                        "another method to generate node ID.".format(nodeIDs))

            logger.debug("Obtained node ID {} from uuid.getnode()".format(nodeID))
    if not nodeID:
        logger.warning("Failed to generate stable node ID, returning empty string. If you see this message with a "\
                "work dir on a shared file system when using workers running on multiple nodes, you might experience "\
                "cryptic job failures")
    return nodeID

class Toil(object):
    """
    A context manager that represents a Toil workflow, specifically the batch system, job store,
    and its configuration.
    """

    def __init__(self, options):
        """
        Initialize a Toil object from the given options. Note that this is very light-weight and
        that the bulk of the work is done when the context is entered.

        :param argparse.Namespace options: command line options specified by the user
        """
        super(Toil, self).__init__()
        self.options = options
        self.config = None
        """
        :type: toil.common.Config
        """
        self._jobStore = None
        """
        :type: toil.jobStores.abstractJobStore.AbstractJobStore
        """
        self._batchSystem = None
        """
        :type: toil.batchSystems.abstractBatchSystem.AbstractBatchSystem
        """
        self._provisioner = None
        """
        :type: toil.provisioners.abstractProvisioner.AbstractProvisioner
        """
        self._jobCache = dict()
        self._inContextManager = False

    def __enter__(self):
        """
        Derive configuration from the command line options, load the job store and, on restart,
        consolidate the derived configuration with the one from the previous invocation of the
        workflow.
        """
        setLoggingFromOptions(self.options)
        config = Config()
        config.setOptions(self.options)
        jobStore = self.getJobStore(config.jobStore)
        if not config.restart:
            config.workflowAttemptNumber = 0
            jobStore.initialize(config)
        else:
            jobStore.resume()
            # Merge configuration from job store with command line options
            config = jobStore.config
            config.setOptions(self.options)
            config.workflowAttemptNumber += 1
            jobStore.writeConfig()
        self.config = config
        self._jobStore = jobStore
        self._inContextManager = True
        return self

    # noinspection PyUnusedLocal
    def __exit__(self, exc_type, exc_val, exc_tb):
        """
        Clean up after a workflow invocation. Depending on the configuration, delete the job store.
        """
        try:
            if (exc_type is not None and self.config.clean == "onError" or
                            exc_type is None and self.config.clean == "onSuccess" or
                        self.config.clean == "always"):
                try:
                    self._jobStore.destroy()
                    logger.info("Successfully deleted the job store: %s" % str(self._jobStore))
                except:
                    logger.info("Failed to delete the job store: %s" % str(self._jobStore))
                    raise
        except Exception as e:
            if exc_type is None:
                raise
            else:
                logger.exception('The following error was raised during clean up:')
        self._inContextManager = False
        return False  # let exceptions through

    def start(self, rootJob):
        """
        Invoke a Toil workflow with the given job as the root for an initial run. This method
        must be called in the body of a ``with Toil(...) as toil:`` statement. This method should
        not be called more than once for a workflow that has not finished.

        :param toil.job.Job rootJob: The root job of the workflow
        :return: The root job's return value
        """
        self._assertContextManagerUsed()
        if self.config.restart:
            raise ToilRestartException('A Toil workflow can only be started once. Use '
                                       'Toil.restart() to resume it.')

        self._batchSystem = self.createBatchSystem(self.config)
        self._setupHotDeployment(rootJob.getUserScript())
        try:
            self._setBatchSystemEnvVars()
            self._serialiseEnv()
            self._cacheAllJobs()

            # Pickle the promised return value of the root job, then write the pickled promise to
            # a shared file, where we can find and unpickle it at the end of the workflow.
            # Unpickling the promise will automatically substitute the promise for the actual
            # return value.
            with self._jobStore.writeSharedFileStream('rootJobReturnValue') as fH:
                rootJob.prepareForPromiseRegistration(self._jobStore)
                promise = rootJob.rv()
                pickle.dump(promise, fH, protocol=pickle.HIGHEST_PROTOCOL)

            # Setup the first wrapper and cache it
            rootJobGraph = rootJob._serialiseFirstJob(self._jobStore)
            self._cacheJob(rootJobGraph)

            self._setProvisioner()
            return self._runMainLoop(rootJobGraph)
        finally:
            self._shutdownBatchSystem()

    def restart(self):
        """
        Restarts a workflow that has been interrupted.

        :return: The root job's return value
        """
        self._assertContextManagerUsed()
        if not self.config.restart:
            raise ToilRestartException('A Toil workflow must be initiated with Toil.start(), '
                                       'not restart().')

        from toil.job import JobException
        try:
            self._jobStore.loadRootJob()
        except JobException:
            logger.warning('Requested restart but the workflow has already been completed; allowing exports to rerun.')
            return self._jobStore.getRootJobReturnValue()

        self._batchSystem = self.createBatchSystem(self.config)
        self._setupHotDeployment()
        try:
            self._setBatchSystemEnvVars()
            self._serialiseEnv()
            self._cacheAllJobs()
            self._setProvisioner()
            rootJobGraph = self._jobStore.clean(jobCache=self._jobCache)
            return self._runMainLoop(rootJobGraph)
        finally:
            self._shutdownBatchSystem()

    def _setProvisioner(self):
        if self.config.provisioner is None:
            self._provisioner = None
        elif self.config.provisioner == 'aws':
            logger.info('Using AWS provisioner.')
            from bd2k.util.ec2.credentials import enable_metadata_credential_caching
            from toil.provisioners.aws.awsProvisioner import AWSProvisioner
            enable_metadata_credential_caching()
            self._provisioner = AWSProvisioner(self.config)
        else:
            # Command line parser shold have checked argument validity already
            assert False, self.config.provisioner

    @classmethod
    def getJobStore(cls, locator):
        """
        Create an instance of the concrete job store implementation that matches the given locator.

        :param str locator: The location of the job store to be represent by the instance

        :return: an instance of a concrete subclass of AbstractJobStore
        :rtype: toil.jobStores.abstractJobStore.AbstractJobStore
        """
        name, rest = cls.parseLocator(locator)
        if name == 'file':
            from toil.jobStores.fileJobStore import FileJobStore
            return FileJobStore(rest)
        elif name == 'aws':
            from bd2k.util.ec2.credentials import enable_metadata_credential_caching
            from toil.jobStores.aws.jobStore import AWSJobStore
            enable_metadata_credential_caching()
            return AWSJobStore(rest)
        elif name == 'azure':
            from toil.jobStores.azureJobStore import AzureJobStore
            return AzureJobStore(rest)
        elif name == 'google':
            from toil.jobStores.googleJobStore import GoogleJobStore
            return GoogleJobStore(rest)
        else:
            raise RuntimeError("Unknown job store implementation '%s'" % name)

    @staticmethod
    def parseLocator(locator):
        if locator[0] in '/.' or ':' not in locator:
            return 'file', locator
        else:
            try:
                name, rest = locator.split(':', 1)
            except ValueError:
                raise RuntimeError('Invalid job store locator syntax.')
            else:
                return name, rest

    @staticmethod
    def buildLocator(name, rest):
        assert ':' not in name
        return name + ':' + rest

    @classmethod
    def resumeJobStore(cls, locator):
        jobStore = cls.getJobStore(locator)
        jobStore.resume()
        return jobStore

    @staticmethod
    def createBatchSystem(config):
        """
        Creates an instance of the batch system specified in the given config.

        :param toil.common.Config config: the current configuration

        :rtype: batchSystems.abstractBatchSystem.AbstractBatchSystem

        :return: an instance of a concrete subclass of AbstractBatchSystem
        """
        kwargs = dict(config=config,
                      maxCores=config.maxCores,
                      maxMemory=config.maxMemory,
                      maxDisk=config.maxDisk)

        from toil.batchSystems.registry import batchSystemFactoryFor

        try:
            factory = batchSystemFactoryFor(config.batchSystem)
            batchSystemClass = factory()
        except:
            raise RuntimeError('Unrecognised batch system: %s' % config.batchSystem)

        if not config.disableCaching and not batchSystemClass.supportsWorkerCleanup():
            raise RuntimeError('%s currently does not support shared caching.  Set the '
                               '--disableCaching flag if you want to '
                               'use this batch system.' % config.batchSystem)
        logger.info('Using the %s' %
                    re.sub("([a-z])([A-Z])", "\g<1> \g<2>", batchSystemClass.__name__).lower())

        return batchSystemClass(**kwargs)

    def _setupHotDeployment(self, userScript=None):
        """
        Determine the user script, save it to the job store and inject a reference to the saved
        copy into the batch system such that it can hot-deploy the resource on the worker
        nodes.

        :param toil.resource.ModuleDescriptor userScript: the module descriptor referencing the
               user script. If None, it will be looked up in the job store.
        """
        if userScript is not None:
            # This branch is hit when a workflow is being started
            if userScript.belongsToToil:
                logger.info('User script %s belongs to Toil. No need to hot-deploy it.', userScript)
                userScript = None
            else:
                if (self._batchSystem.supportsHotDeployment() and
                        not self.config.disableHotDeployment):
                    # Note that by saving the ModuleDescriptor, and not the Resource we allow for
                    # redeploying a potentially modified user script on workflow restarts.
                    with self._jobStore.writeSharedFileStream('userScript') as f:
                        pickle.dump(userScript, f, protocol=pickle.HIGHEST_PROTOCOL)
                else:
                    from toil.batchSystems.singleMachine import SingleMachineBatchSystem
                    if not isinstance(self._batchSystem, SingleMachineBatchSystem):
                        logger.warn('Batch system does not support hot-deployment. The user '
                                    'script %s will have to be present at the same location on '
                                    'every worker.', userScript)
                    userScript = None
        else:
            # This branch is hit on restarts
            from toil.jobStores.abstractJobStore import NoSuchFileException
            try:
                with self._jobStore.readSharedFileStream('userScript') as f:
                    userScript = pickle.load(f)
            except NoSuchFileException:
                logger.info('User script neither set explicitly nor present in the job store.')
                userScript = None
        if userScript is None:
            logger.info('No user script to hot-deploy.')
        else:
            logger.debug('Saving user script %s as a resource', userScript)
            userScriptResource = userScript.saveAsResourceTo(self._jobStore)
            logger.debug('Injecting user script %s into batch system.', userScriptResource)
            self._batchSystem.setUserScript(userScriptResource)

    def importFile(self, srcUrl, sharedFileName=None):
        """
        Imports the file at the given URL into job store.

        See :func:`toil.jobStores.abstractJobStore.AbstractJobStore.importFile` for a
        full description
        """
        self._assertContextManagerUsed()
        return self._jobStore.importFile(srcUrl, sharedFileName=sharedFileName)

    def exportFile(self, jobStoreFileID, dstUrl):
        """
        Exports file to destination pointed at by the destination URL.

        See :func:`toil.jobStores.abstractJobStore.AbstractJobStore.exportFile` for a
        full description
        """
        self._assertContextManagerUsed()
        self._jobStore.exportFile(jobStoreFileID, dstUrl)

    def _setBatchSystemEnvVars(self):
        """
        Sets the environment variables required by the job store and those passed on command line.
        """
        for envDict in (self._jobStore.getEnv(), self.config.environment):
            for k, v in iteritems(envDict):
                self._batchSystem.setEnv(k, v)

    def _serialiseEnv(self):
        """
        Puts the environment in a globally accessible pickle file.
        """
        # Dump out the environment of this process in the environment pickle file.
        with self._jobStore.writeSharedFileStream("environment.pickle") as fileHandle:
            pickle.dump(os.environ, fileHandle, pickle.HIGHEST_PROTOCOL)
        logger.info("Written the environment for the jobs to the environment file")

    def _cacheAllJobs(self):
        """
        Downloads all jobs in the current job store into self.jobCache.
        """
        logger.info('Caching all jobs in job store')
        self._jobCache = {jobGraph.jobStoreID: jobGraph for jobGraph in self._jobStore.jobs()}
        logger.info('{} jobs downloaded.'.format(len(self._jobCache)))

    def _cacheJob(self, job):
        """
        Adds given job to current job cache.

        :param toil.jobGraph.JobGraph job: job to be added to current job cache
        """
        self._jobCache[job.jobStoreID] = job

    @staticmethod
    def getWorkflowDir(workflowID, configWorkDir=None):
        """
        Returns a path to the directory where worker directories and the cache will be located
        for this workflow.

        :param str workflowID: Unique identifier for the workflow
        :param str configWorkDir: Value passed to the program using the --workDir flag
        :return: Path to the workflow directory
        :rtype: str
        """
        workDir = configWorkDir or os.getenv('TOIL_WORKDIR') or tempfile.gettempdir()
        if not os.path.exists(workDir):
            raise RuntimeError("The directory specified by --workDir or TOIL_WORKDIR (%s) does not "
                               "exist." % workDir)
        # Create the workflow dir, make it unique to each host in case workDir is on a shared FS.
        # This prevents workers on different nodes from erasing each other's directories.
        workflowDir = os.path.join(workDir, 'toil-%s-%s' % (workflowID, getNodeID()))
        try:
            # Directory creation is atomic
            os.mkdir(workflowDir)
        except OSError as err:
            if err.errno != 17:
                # The directory exists if a previous worker set it up.
                raise
        else:
            logger.info('Created the workflow directory at %s' % workflowDir)
        return workflowDir

    def _runMainLoop(self, rootJob):
        """
        Runs the main loop with the given job.
        :param toil.job.Job rootJob: The root job for the workflow.
        :rtype: Any
        """
        logProcessContext(self.config)

        with RealtimeLogger(self._batchSystem,
                            level=self.options.logLevel if self.options.realTimeLogging else None):
            # FIXME: common should not import from leader
            from toil.leader import Leader
            return Leader(config=self.config,
                          batchSystem=self._batchSystem,
                          provisioner=self._provisioner,
                          jobStore=self._jobStore,
                          rootJob=rootJob,
                          jobCache=self._jobCache).run()

    def _shutdownBatchSystem(self):
        """
        Shuts down current batch system if it has been created.
        """
        assert self._batchSystem is not None

        startTime = time.time()
        logger.debug('Shutting down batch system ...')
        self._batchSystem.shutdown()
        logger.debug('... finished shutting down the batch system in %s seconds.'
                     % (time.time() - startTime))

    def _assertContextManagerUsed(self):
        if not self._inContextManager:
            raise ToilContextManagerException()

class ToilRestartException(Exception):
    def __init__(self, message):
        super(ToilRestartException, self).__init__(message)


class ToilContextManagerException(Exception):
    def __init__(self):
        super(ToilContextManagerException, self).__init__(
            'This method cannot be called outside the "with Toil(...)" context manager.')


class ToilMetrics:
    def __init__(self, provisioner=None):
        if provisioner is not None:
            self.clusterName = provisioner.clusterName
        else:
            self.clusterName = "none"

        registry = lookupEnvVar(name='docker registry',
                                envName='TOIL_DOCKER_REGISTRY',
                                defaultValue=dockerRegistry)

        self.mtailImage = "%s/toil-mtail:%s" % (registry, dockerTag)
        self.grafanaImage = "%s/toil-grafana:%s" % (registry, dockerTag)
        self.prometheusImage = "%s/toil-prometheus:%s" % (registry, dockerTag)

        self.startDashboard(clusterName = self.clusterName)

        # Always restart the mtail container, because metrics should start from scratch
        # for each workflow
        try:
            subprocess.check_call(["docker", "rm", "-f", "toil_mtail"])
        except subprocess.CalledProcessError:
            pass

        try:
            self.mtailProc = subprocess.Popen(["docker", "run", "--rm", "--interactive",
                                               "--net=host",
                                               "--name", "toil_mtail",
                                               "-p", "3903:3903",
                                               self.mtailImage],
                                              stdin=subprocess.PIPE, stdout=subprocess.PIPE)
        except subprocess.CalledProcessError:
            logger.warn("Could not start toil metrics server.")
            self.mtailProc = None
        except KeyboardInterrupt:
            self.mtailProc.terminate()

        # On single machine, launch a node exporter instance to monitor CPU/RAM usage.
        # On AWS this is handled by the EC2 init script
        self.nodeExporterProc = None
        if not provisioner:
            try:
                self.nodeExporterProc = subprocess.Popen(["docker", "run", "--rm",
                                                          "--net=host",
                                                          "-p", "9100:9100",
                                                          "-v", "/proc:/host/proc",
                                                          "-v", "/sys:/host/sys",
                                                          "-v", "/:/rootfs",
                                                          "prom/node-exporter:0.12.0",
                                                          "-collector.procfs", "/host/proc",
                                                          "-collector.sysfs", "/host/sys",
                                                          "-collector.filesystem.ignored-mount-points",
                                                          "^/(sys|proc|dev|host|etc)($|/)"])
            except subprocess.CalledProcessError:
                logger.warn("Couldn't start node exporter, won't get RAM and CPU usage for dashboard.")
                self.nodeExporterProc = None
            except KeyboardInterrupt:
                self.nodeExporterProc.terminate()

    @staticmethod
    def _containerRunning(containerName):
        try:
            result = subprocess.check_output(["docker", "inspect", "-f",
                                                          "'{{.State.Running}}'", containerName]) == "true"
        except subprocess.CalledProcessError:
            result = False
        return result

    def startDashboard(self, clusterName):
        try:
            if not self._containerRunning("toil_prometheus"):
                try:
                    subprocess.check_call(["docker", "rm", "-f", "toil_prometheus"])
                except subprocess.CalledProcessError:
                    pass
                subprocess.check_call(["docker", "run",
                                 "--name", "toil_prometheus",
                                 "--net=host",
                                 "-d",
                                 "-p", "9090:9090",
                                 self.prometheusImage,
                                 clusterName])

            if not self._containerRunning("toil_grafana"):
                try:
                    subprocess.check_call(["docker", "rm", "-f", "toil_grafana"])
                except subprocess.CalledProcessError:
                    pass
                subprocess.check_call(["docker", "run",
                                 "--name", "toil_grafana",
                                 "-d", "-p=3000:3000",
                                 self.grafanaImage])
        except subprocess.CalledProcessError:
            logger.warn("Could not start prometheus/grafana dashboard.")
            return

        #Add prometheus data source
        def requestPredicate(e):
            if isinstance(e, requests.exceptions.ConnectionError):
                return True
            return False
        try:
            for attempt in retry(delays=(0, 1, 1, 4, 16), predicate=requestPredicate):
                with attempt:
                    requests.post('http://localhost:3000/api/datasources', auth=('admin','admin'),
                                  data='{"name":"DS_PROMETHEUS","type":"prometheus", \
                                  "url":"http://localhost:9090", "access":"direct"}',
                                  headers = {'content-type': 'application/json', "access": "direct"})
        except requests.exceptions.ConnectionError:
            logger.info("Could not add data source to Grafana dashboard - no metrics will be displayed.")

    def log(self, message):
        if self.mtailProc:
            self.mtailProc.stdin.write(message + "\n")

    # Note: The mtail configuration (dashboard/mtail/toil.mtail) depends on these messages
    # remaining intact

    def logMissingJob(self):
        self.log("missing_job")

    def logClusterSize(self, nodeType, currentSize, desiredSize):
        self.log("current_size '%s' %i" % (nodeType, currentSize))
        self.log("desired_size '%s' %i" % (nodeType, desiredSize))

    def logQueueSize(self, queueSize):
        self.log("queue_size %i" % queueSize)

    def logIssuedJob(self, jobType):
        self.log("issued_job %s" % jobType)

    def logFailedJob(self, jobType):
        self.log("failed_job %s" % jobType)

    def logCompletedJob(self, jobType):
        self.log("completed_job %s" % jobType)

    def shutdown(self):
        if self.mtailProc:
            self.mtailProc.kill()
        if self.nodeExporterProc:
            self.nodeExporterProc.kill()

# Nested functions can't have doctests so we have to make this global


def parseSetEnv(l):
    """
    Parses a list of strings of the form "NAME=VALUE" or just "NAME" into a dictionary. Strings
    of the latter from will result in dictionary entries whose value is None.

    :type l: list[str]
    :rtype: dict[str,str]

    >>> parseSetEnv([])
    {}
    >>> parseSetEnv(['a'])
    {'a': None}
    >>> parseSetEnv(['a='])
    {'a': ''}
    >>> parseSetEnv(['a=b'])
    {'a': 'b'}
    >>> parseSetEnv(['a=a', 'a=b'])
    {'a': 'b'}
    >>> parseSetEnv(['a=b', 'c=d'])
    {'a': 'b', 'c': 'd'}
    >>> parseSetEnv(['a=b=c'])
    {'a': 'b=c'}
    >>> parseSetEnv([''])
    Traceback (most recent call last):
    ...
    ValueError: Empty name
    >>> parseSetEnv(['=1'])
    Traceback (most recent call last):
    ...
    ValueError: Empty name
    """
    d = dict()
    for i in l:
        try:
            k, v = i.split('=', 1)
        except ValueError:
            k, v = i, None
        if not k:
            raise ValueError('Empty name')
        d[k] = v
    return d


def iC(minValue, maxValue=sys.maxsize):
    # Returns function that checks if a given int is in the given half-open interval
    assert isinstance(minValue, int) and isinstance(maxValue, int)
    return lambda x: minValue <= x < maxValue

def fC(minValue, maxValue=None):
    # Returns function that checks if a given float is in the given half-open interval
    assert isinstance(minValue, float)
    if maxValue is None:
        return lambda x: minValue <= x
    else:
        assert isinstance(maxValue, float)
        return lambda x: minValue <= x < maxValue


def cacheDirName(workflowID):
    """
    :return: Name of the cache directory.
    """
    return 'cache-' + workflowID


def getDirSizeRecursively(dirPath):
    """
    This method will walk through a directory and return the cumulative filesize in bytes of all
    the files in the directory and its subdirectories.

    :param dirPath: Path to a directory.
    :return: cumulative size in bytes of all files in the directory.
    :rtype: int
    """
    totalSize = 0
    # The value from running stat on each linked file is equal. To prevent the same file
    # from being counted multiple times, we save the inodes of files that have more than one
    # nlink associated with them.
    seenInodes = set()
    for dirPath, dirNames, fileNames in os.walk(dirPath):
        folderSize = 0
        for f in fileNames:
            fp = os.path.join(dirPath, f)
            fileStats = os.stat(fp)
            if fileStats.st_nlink > 1:
                if fileStats.st_ino not in seenInodes:
                    folderSize += fileStats.st_blocks * unixBlockSize
                    seenInodes.add(fileStats.st_ino)
                else:
                    continue
            else:
                folderSize += fileStats.st_blocks * unixBlockSize
        totalSize += folderSize
    return totalSize


def getFileSystemSize(dirPath):
    """
    Return the free space, and total size of the file system hosting `dirPath`.

    :param str dirPath: A valid path to a directory.
    :return: free space and total size of file system
    :rtype: tuple
    """
    assert os.path.exists(dirPath)
    diskStats = os.statvfs(dirPath)
    freeSpace = diskStats.f_frsize * diskStats.f_bavail
    diskSize = diskStats.f_frsize * diskStats.f_blocks
    return freeSpace, diskSize<|MERGE_RESOLUTION|>--- conflicted
+++ resolved
@@ -543,11 +543,7 @@
     #Debug options
     #
     addOptionFn = addGroupFn("toil debug options", "Debug options")
-<<<<<<< HEAD
     addOptionFn("--debugWorker", default=False, action="store_true",
-=======
-    addOptionFn("--debug-worker", default=False, action="store_true", dest="debugWorker",
->>>>>>> 6b2f972a
             help="Experimental no forking mode for local debugging."
                  " Specifically, workers are not forked and"
                  " stderr/stdout are not redirected to the log.")
